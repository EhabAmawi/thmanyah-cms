# CLAUDE.md

This file provides guidance to Claude Code (claude.ai/code) when working with code in this repository.

## Project Overview

This is a NestJS TypeScript CMS application called "thmanyah-cms". It follows standard NestJS architecture patterns with a modular structure using decorators, dependency injection, and the MVC pattern.

## Development Commands

The project uses Yarn as the package manager. Key commands:

```bash
# Install dependencies
yarn install

# Development server with hot reload
yarn run start:dev

# Production build
yarn run build

# Start production server
yarn run start:prod

# Linting and formatting
yarn run lint
yarn run format

# Testing
yarn run test           # Unit tests
yarn run test:watch     # Watch mode
yarn run test:cov       # Coverage report
yarn run test:e2e       # End-to-end tests

# Database (Prisma)
npx prisma generate     # Generate Prisma client
npx prisma migrate dev  # Run migrations in development
npx prisma migrate deploy # Run migrations in production
npx prisma db push      # Push schema to database (for prototyping)
npx prisma studio       # Open Prisma Studio (database GUI)
```

## Architecture

- **Framework**: NestJS with Express platform
- **Database**: PostgreSQL with Prisma ORM
- **Caching**: Redis caching for high-performance data access
- **Authentication**: JWT-based authentication with Passport.js
- **Rate Limiting**: Comprehensive rate limiting with @nestjs/throttler
- **Language**: TypeScript
- **Structure**: Standard NestJS modular architecture
  - `src/main.ts` - Application bootstrap (runs on port 3000 or PORT env var)
  - `src/app.module.ts` - Root application Module
  - `src/app.controller.ts` - Main controller
  - `src/app.service.ts` - Main service
  - `src/auth/` - Authentication module with JWT and local strategies
  - `src/employees/` - Employee management module
  - `src/categories/` - Category management module
  - `src/programs/` - Program management module
<<<<<<< HEAD
  - `src/discovery/` - Public discovery module for searching programs
  - `src/cache/` - Redis caching module for performance optimization
=======
  - `src/import/` - Data import module for batch operations
>>>>>>> dac845fc
  - `src/prisma/` - Prisma service and module for database integration
  - `src/common/` - Shared services, filters, guards, decorators, and interceptors
- **Testing**: Jest for unit tests, Supertest for e2e tests
- **Build**: NestJS CLI build system outputting to `dist/`

## Key Configuration Files

- `nest-cli.json` - NestJS CLI configuration
- `tsconfig.json` / `tsconfig.build.json` - TypeScript configuration
- `eslint.config.mjs` - ESLint configuration with Prettier integration
- `test/jest-e2e.json` - E2E test configuration
- `prisma/schema.prisma` - Prisma database schema
- `.env` - Environment variables (DATABASE_URL, JWT_SECRET, rate limiting settings)

## Development Notes

- The project follows NestJS conventions with modules, controllers, and providers
- ESLint is configured with Prettier for code formatting
- Jest is configured to run tests from the `src` directory with `.spec.ts` pattern
- E2E tests are in the `test` directory
- Prisma is configured with PostgreSQL and integrated as a global module
- Authentication is required for all employee, category, and program endpoints (JWT Bearer token)
- Update DATABASE_URL and JWT_SECRET in `.env` before running the application
- All API endpoints are documented with Swagger at `/api`

## Features Implemented

### Authentication & Authorization System
- **JWT-based Authentication**: Secure token-based authentication using JSON Web Tokens
- **Access & Refresh Tokens**: Short-lived access tokens (15min) with long-lived refresh tokens (7 days)
- **Employee-based Authentication**: Uses existing Employee table for user management
- **Password Security**: bcrypt hashing with salt rounds for secure password storage
- **Passport.js Integration**: JWT and Local strategies for authentication
- **Protected Routes**: All employee endpoints require valid JWT Bearer token
- **Authentication Endpoints** (with `@PublicRateLimit()` - 100 requests/min per IP):
  - `POST /auth/login` - Login with email/password
  - `POST /auth/refresh` - Refresh access token using refresh token
  - `POST /auth/profile` - Get authenticated user profile (requires JWT + `@AuthenticatedRateLimit()`)

### Employees Module
- Complete CRUD operations with REST API endpoints
- JWT Authentication required for all endpoints
- Rate limiting with `@AuthenticatedRateLimit()` (1000 requests/min per user)
- Prisma database integration with PostgreSQL
- Password field included in employee model with automatic hashing
- Query filtering (active employees, by department)
- Password exclusion from all API responses for security
- Comprehensive test coverage (unit + integration + e2e tests)

### Categories Module
- Complete CRUD operations with REST API endpoints
- JWT Authentication required for all endpoints
- Rate limiting with `@AuthenticatedRateLimit()` (1000 requests/min per user)
- Prisma database integration with PostgreSQL
- Query filtering (active categories)
- Unique constraint on category names
- Comprehensive test coverage (unit + integration + e2e tests)
- **Category Endpoints**:
  - `POST /categories` - Create new category
  - `GET /categories` - Get all categories (with optional `?active=true` filter)
  - `GET /categories/:id` - Get category by ID
  - `PATCH /categories/:id` - Update category
  - `DELETE /categories/:id` - Delete category

### Programs Module
- Complete CRUD operations with REST API endpoints
- JWT Authentication required for all endpoints
- Rate limiting: `@AuthenticatedRateLimit()` for CRUD, `@SearchRateLimit()` for filtering (30 requests/min per IP)
- Program management with media content support
- Multi-language support (English/Arabic) with Language enum
- Media type support (Video/Audio) with MediaType enum
- Duration tracking in seconds with validation
- Release date management with proper date handling
- Media URL validation and storage
- Query filtering (by language, media type, recent programs)
- Comprehensive test coverage (15 unit tests + 19 e2e tests)
- **Program Endpoints**:
  - `POST /programs` - Create new program
  - `GET /programs` - List all programs (with optional filtering)
  - `GET /programs/:id` - Get program by ID
  - `PATCH /programs/:id` - Update program
  - `DELETE /programs/:id` - Delete program

### Import Module
- Data import functionality for batch operations
- JWT Authentication required for all endpoints
- Rate limiting with `@AuthenticatedRateLimit()` (1000 requests/min per user)
- Support for external data source integration
- Video and channel import capabilities
- Source type filtering and management
- **Import Endpoints**:
  - `POST /import/video` - Import video data
  - `POST /import/channel` - Import channel data
  - `POST /import/by-source-type` - Import by source type
  - `GET /import/sources` - List available import sources

### Centralized Error Handling
- `PrismaErrorMapperService` - Maps Prisma error codes to HTTP status codes
- `PrismaExceptionFilter` - Global exception filter for consistent error responses
- No hardcoded Prisma error codes in business logic
- All Prisma errors handled centrally with proper HTTP exceptions

### Rate Limiting & Security
- **Comprehensive Rate Limiting**: Multi-tier rate limiting using @nestjs/throttler
  - **Public Endpoints**: 100 requests per minute per IP address
  - **Authenticated Endpoints**: 1000 requests per minute per user
  - **Search/Query Endpoints**: 30 requests per minute per IP address
- **Smart Tracking**: Per-user limits for authenticated requests, per-IP for public requests
- **Custom Throttler Guard**: `CustomThrottlerGuard` with intelligent request tracking
- **Rate Limit Headers**: Automatic headers with rate limit information and policies
- **Configurable Limits**: Environment variable-based configuration for different endpoints
- **Custom Decorators**: `@PublicRateLimit()`, `@AuthenticatedRateLimit()`, `@SearchRateLimit()`
- **Rate Limit Components**:
  - `src/common/guards/custom-throttler.guard.ts` - Smart request tracking guard
  - `src/common/decorators/throttle-config.decorator.ts` - Rate limit decorators and configs
  - `src/common/interceptors/rate-limit-headers.interceptor.ts` - Response headers interceptor

### API Documentation (Swagger)
- NestJS Swagger integration with `@nestjs/swagger` package
- Interactive Swagger UI available at `/api` endpoint
- Bearer token authentication support in Swagger UI
- Complete API documentation with request/response schemas
- All endpoints documented with descriptions, parameters, and examples
- Authentication endpoints fully documented with example requests/responses
- DTOs fully documented with property descriptions and example values
- API documentation JSON available at `/api-json` endpoint

### Redis Caching System
- **High-Performance Caching**: Redis-based caching for handling 10M+ users/hour
- **Smart TTL Management**: Configurable cache expiration times for different data types
- **Cache Key Strategy**: Intelligent cache key generation including filter parameters
- **Automatic Invalidation**: Cache invalidation on data updates to maintain consistency
- **Cache Hit/Miss Logging**: Comprehensive logging for monitoring and optimization
- **Cached Endpoints**:
  - Discovery search results (TTL: 5 minutes)
  - Discovery browse results (TTL: 5 minutes)
  - Individual program details (TTL: 10 minutes)
  - Categories list (TTL: 30 minutes)
- **Cache Invalidation Triggers**:
  - Program creation, updates, or deletion (published programs only)
  - Category creation, updates, or deletion
  - Pattern-based cache clearing for related keys
- **Error Resilience**: Graceful fallback to database queries when cache is unavailable

### Comprehensive Testing Suite
- **Unit Tests**: 130+ tests covering all components
  - AuthService: Login, token refresh, user validation
  - AuthController: All endpoints with success/error scenarios
  - JWT Strategy: Token validation and user lookup
  - Local Strategy: Email/password authentication
  - Auth Guards: JWT and Local authentication guards
  - Auth Module: Dependency injection and configuration
  - EmployeesService & Controller: Complete CRUD operations
  - CategoriesService & Controller: Complete CRUD operations
  - ProgramsService: All CRUD operations with filtering and validation
  - ProgramsController: All REST endpoints with query parameters
  - PrismaErrorMapper & ExceptionFilter: Error handling
- **Integration Tests**: Module integration with real dependencies
- **End-to-End Tests**: Complete application flows with real database
  - Full login → access → refresh token lifecycle
  - Protected endpoint access testing
  - Authentication-enabled employee, category, and program CRUD operations
  - Input validation and error handling
  - Database constraint testing and cleanup
- **Test Coverage**: All authentication scenarios, CRUD operations, edge cases, and security validations

## API Usage

### Authentication Flow
1. **Login**: Send POST request to `/auth/login` with email and password
2. **Access Protected Endpoints**: Include `Authorization: Bearer <access_token>` header
3. **Token Refresh**: Use `/auth/refresh` endpoint with refresh token when access token expires

### Example API Usage
```bash
# Login
curl -X POST http://localhost:3000/auth/login \
  -H "Content-Type: application/json" \
  -d '{"email": "user@example.com", "password": "password123"}'

# Access protected endpoints
curl -X GET http://localhost:3000/employees \
  -H "Authorization: Bearer <access_token>"

curl -X GET http://localhost:3000/categories \
  -H "Authorization: Bearer <access_token>"

curl -X GET http://localhost:3000/programs \
  -H "Authorization: Bearer <access_token>"

# Refresh token
curl -X POST http://localhost:3000/auth/refresh \
  -H "Content-Type: application/json" \
  -d '{"refresh_token": "<refresh_token>"}'

# Create a new program
curl -X POST http://localhost:3000/programs \
  -H "Authorization: Bearer <access_token>" \
  -H "Content-Type: application/json" \
  -d '{
    "name": "Introduction to Programming",
    "description": "A comprehensive programming course",
    "language": "ENGLISH",
    "durationSec": 3600,
    "releaseDate": "2024-01-01T00:00:00.000Z",
    "mediaUrl": "https://example.com/media/program1.mp4",
    "mediaType": "VIDEO"
  }'

# Get programs with filtering
curl -X GET "http://localhost:3000/programs?language=ENGLISH&mediaType=VIDEO" \
  -H "Authorization: Bearer <access_token>"

# Get recent programs
curl -X GET "http://localhost:3000/programs?recent=5" \
  -H "Authorization: Bearer <access_token>"

# Update a program
curl -X PATCH http://localhost:3000/programs/1 \
  -H "Authorization: Bearer <access_token>" \
  -H "Content-Type: application/json" \
  -d '{
    "name": "Updated Program Title",
    "durationSec": 7200
  }'
```

### Environment Variables Required
```bash
DATABASE_URL="postgresql://username:password@localhost:5432/thmanyah_cms"
JWT_SECRET="your-secret-key-here"
PORT=3000  # Optional, defaults to 3000

<<<<<<< HEAD
# Redis Configuration (Optional - defaults provided)
REDIS_HOST=localhost    # Redis server host
REDIS_PORT=6379        # Redis server port
REDIS_PASSWORD=        # Redis password (if required)
REDIS_DB=0            # Redis database number
=======
# Rate Limiting Configuration
THROTTLE_TTL=60                          # Time window in seconds (default: 60)
THROTTLE_LIMIT_PUBLIC=100                # Public endpoint limit per TTL (default: 100)
THROTTLE_LIMIT_AUTHENTICATED=1000        # Authenticated endpoint limit per TTL (default: 1000)  
THROTTLE_LIMIT_SEARCH=30                 # Search endpoint limit per TTL (default: 30)
>>>>>>> dac845fc
```

## Database Schema & Migrations

### Database Models
- **Employee**: User accounts with authentication
  - Fields: id, firstName, lastName, email, password, phone, department, position, salary, hireDate, isActive, createdAt, updatedAt
  - Unique constraint on email
- **Category**: Content categorization system
  - Fields: id, name, description, isActive, createdAt, updatedAt
  - Unique constraint on name

### Migration History
- `20250805172112_add_employees_model` - Initial employees table
- `20250805172417_add_password_to_employees` - Added password field to employees
- `20250805200754_add_categories_table` - Added categories table with unique name constraint

### Database Commands
```bash
# Apply migrations in development
npx prisma migrate dev

# Apply migrations in production
npx prisma migrate deploy

# Reset database (development only)
npx prisma migrate reset

# Generate Prisma client after schema changes
npx prisma generate

# Open database GUI
npx prisma studio
```

## Security Features
- **Password Hashing**: All passwords are hashed using bcrypt with salt rounds
- **JWT Security**: Short-lived access tokens with separate refresh tokens
- **Rate Limiting Protection**: Multi-tier rate limiting prevents abuse and DoS attacks
- **Input Validation**: Comprehensive validation using class-validator
- **Error Handling**: Secure error responses that don't leak sensitive information
- **CORS Protection**: Configured for secure cross-origin requests
- **Route Protection**: All sensitive endpoints require valid authentication

## Database Schema & Migrations

### Database Models
- **Employee**: User accounts with authentication
  - Fields: id, firstName, lastName, email, password, phone, department, position, salary, hireDate, isActive, createdAt, updatedAt
  - Unique constraint on email
- **Category**: Content categorization system
  - Fields: id, name, description, isActive, createdAt, updatedAt
  - Unique constraint on name
- **Program**: Media program management
  - Fields: id, name, description, language, durationSec, releaseDate, mediaUrl, mediaType, createdAt, updatedAt
  - Multi-language support (ENGLISH/ARABIC)
  - Media type classification (VIDEO/AUDIO)
  - Duration tracking and release date management
  - Unique program name constraint

### Enums
- **Language**: ENGLISH, ARABIC
- **MediaType**: VIDEO, AUDIO

### Migration History
- `20250805172112_add_employees_model` - Initial employees table
- `20250805172417_add_password_to_employees` - Added password field to employees
- `20250805200754_add_categories_table` - Added categories table with unique name constraint
- `20250805200936_add_programs_table` - Added programs table with enums and constraints

### Database Commands
```bash
# Apply migrations in development
npx prisma migrate dev

# Apply migrations in production
npx prisma migrate deploy

# Reset database (development only)
npx prisma migrate reset

# Generate Prisma client after schema changes
npx prisma generate

# Open database GUI
npx prisma studio
```<|MERGE_RESOLUTION|>--- conflicted
+++ resolved
@@ -58,12 +58,9 @@
   - `src/employees/` - Employee management module
   - `src/categories/` - Category management module
   - `src/programs/` - Program management module
-<<<<<<< HEAD
+  - `src/import/` - Data import module for batch operations
   - `src/discovery/` - Public discovery module for searching programs
   - `src/cache/` - Redis caching module for performance optimization
-=======
-  - `src/import/` - Data import module for batch operations
->>>>>>> dac845fc
   - `src/prisma/` - Prisma service and module for database integration
   - `src/common/` - Shared services, filters, guards, decorators, and interceptors
 - **Testing**: Jest for unit tests, Supertest for e2e tests
@@ -297,19 +294,17 @@
 JWT_SECRET="your-secret-key-here"
 PORT=3000  # Optional, defaults to 3000
 
-<<<<<<< HEAD
+# Rate Limiting Configuration
+THROTTLE_TTL=60                          # Time window in seconds (default: 60)
+THROTTLE_LIMIT_PUBLIC=100                # Public endpoint limit per TTL (default: 100)
+THROTTLE_LIMIT_AUTHENTICATED=1000        # Authenticated endpoint limit per TTL (default: 1000)  
+THROTTLE_LIMIT_SEARCH=30                 # Search endpoint limit per TTL (default: 30)
+
 # Redis Configuration (Optional - defaults provided)
 REDIS_HOST=localhost    # Redis server host
 REDIS_PORT=6379        # Redis server port
 REDIS_PASSWORD=        # Redis password (if required)
 REDIS_DB=0            # Redis database number
-=======
-# Rate Limiting Configuration
-THROTTLE_TTL=60                          # Time window in seconds (default: 60)
-THROTTLE_LIMIT_PUBLIC=100                # Public endpoint limit per TTL (default: 100)
-THROTTLE_LIMIT_AUTHENTICATED=1000        # Authenticated endpoint limit per TTL (default: 1000)  
-THROTTLE_LIMIT_SEARCH=30                 # Search endpoint limit per TTL (default: 30)
->>>>>>> dac845fc
 ```
 
 ## Database Schema & Migrations
