--- conflicted
+++ resolved
@@ -54,11 +54,8 @@
   - `src/app.service.ts` - Main service
   - `src/auth/` - Authentication module with JWT and local strategies
   - `src/employees/` - Employee management module
-<<<<<<< HEAD
   - `src/categories/` - Category management module
-=======
   - `src/programs/` - Program management module
->>>>>>> 21f2006a
   - `src/prisma/` - Prisma service and module for database integration
   - `src/common/` - Shared services and filters
 - **Testing**: Jest for unit tests, Supertest for e2e tests
@@ -80,11 +77,7 @@
 - Jest is configured to run tests from the `src` directory with `.spec.ts` pattern
 - E2E tests are in the `test` directory
 - Prisma is configured with PostgreSQL and integrated as a global module
-<<<<<<< HEAD
-- Authentication is required for all employee and category endpoints (JWT Bearer token)
-=======
-- Authentication is required for all employee and program endpoints (JWT Bearer token)
->>>>>>> 21f2006a
+- Authentication is required for all employee, category, and program endpoints (JWT Bearer token)
 - Update DATABASE_URL and JWT_SECRET in `.env` before running the application
 - All API endpoints are documented with Swagger at `/api`
 
@@ -111,7 +104,6 @@
 - Password exclusion from all API responses for security
 - Comprehensive test coverage (unit + integration + e2e tests)
 
-<<<<<<< HEAD
 ### Categories Module
 - Complete CRUD operations with REST API endpoints
 - JWT Authentication required for all endpoints
@@ -125,7 +117,7 @@
   - `GET /categories/:id` - Get category by ID
   - `PATCH /categories/:id` - Update category
   - `DELETE /categories/:id` - Delete category
-=======
+
 ### Programs Module
 - Complete CRUD operations with REST API endpoints
 - JWT Authentication required for all endpoints
@@ -143,7 +135,6 @@
   - `GET /programs/:id` - Get program by ID
   - `PATCH /programs/:id` - Update program
   - `DELETE /programs/:id` - Delete program
->>>>>>> 21f2006a
 
 ### Centralized Error Handling
 - `PrismaErrorMapperService` - Maps Prisma error codes to HTTP status codes
@@ -162,45 +153,26 @@
 - API documentation JSON available at `/api-json` endpoint
 
 ### Comprehensive Testing Suite
-<<<<<<< HEAD
-- **Unit Tests**: 126+ tests covering all components
-=======
 - **Unit Tests**: 130+ tests covering all components
->>>>>>> 21f2006a
   - AuthService: Login, token refresh, user validation
   - AuthController: All endpoints with success/error scenarios
   - JWT Strategy: Token validation and user lookup
   - Local Strategy: Email/password authentication
   - Auth Guards: JWT and Local authentication guards
   - Auth Module: Dependency injection and configuration
-<<<<<<< HEAD
   - EmployeesService & Controller: Complete CRUD operations
   - CategoriesService & Controller: Complete CRUD operations
-  - PrismaErrorMapper & ExceptionFilter: Error handling
-- **Integration Tests**: Module integration with real dependencies
-- **End-to-End Tests**: Complete API flows with real database (50+ tests)
-  - Full login → access → refresh token lifecycle
-  - Protected endpoint access testing
-  - Authentication-enabled employee CRUD operations
-  - Authentication-enabled category CRUD operations
-  - Input validation and error handling
-  - Database constraint testing
-- **Test Coverage**: All authentication scenarios, CRUD operations, edge cases, and security validations
-=======
-  - EmployeesService: Complete CRUD operations with validation
-  - EmployeesController: All REST endpoints with authentication
   - ProgramsService: All CRUD operations with filtering and validation
   - ProgramsController: All REST endpoints with query parameters
-  - ProgramsModule: Dependency injection and module configuration
+  - PrismaErrorMapper & ExceptionFilter: Error handling
 - **Integration Tests**: Module integration with real dependencies
 - **End-to-End Tests**: Complete application flows with real database
   - Full login → access → refresh token lifecycle
   - Protected endpoint access testing
-  - Authentication-enabled employee and program CRUD operations
+  - Authentication-enabled employee, category, and program CRUD operations
   - Input validation and error handling
-  - Database cleanup and test isolation
-- **Test Coverage**: All authentication, CRUD, and business logic scenarios
->>>>>>> 21f2006a
+  - Database constraint testing and cleanup
+- **Test Coverage**: All authentication scenarios, CRUD operations, edge cases, and security validations
 
 ## API Usage
 
@@ -220,11 +192,10 @@
 curl -X GET http://localhost:3000/employees \
   -H "Authorization: Bearer <access_token>"
 
-<<<<<<< HEAD
 curl -X GET http://localhost:3000/categories \
-=======
+  -H "Authorization: Bearer <access_token>"
+
 curl -X GET http://localhost:3000/programs \
->>>>>>> 21f2006a
   -H "Authorization: Bearer <access_token>"
 
 # Refresh token
@@ -312,15 +283,17 @@
 - **CORS Protection**: Configured for secure cross-origin requests
 - **Route Protection**: All sensitive endpoints require valid authentication
 
-## Database Schema
-
-The application uses PostgreSQL with Prisma ORM. Current schema includes:
-
-### Tables
-- **employees**: Employee management with authentication support
-  - Includes password hashing, department/position tracking
-  - Unique email constraint for authentication
-- **programs**: Media program management
+## Database Schema & Migrations
+
+### Database Models
+- **Employee**: User accounts with authentication
+  - Fields: id, firstName, lastName, email, password, phone, department, position, salary, hireDate, isActive, createdAt, updatedAt
+  - Unique constraint on email
+- **Category**: Content categorization system
+  - Fields: id, name, description, isActive, createdAt, updatedAt
+  - Unique constraint on name
+- **Program**: Media program management
+  - Fields: id, name, description, language, durationSec, releaseDate, mediaUrl, mediaType, createdAt, updatedAt
   - Multi-language support (ENGLISH/ARABIC)
   - Media type classification (VIDEO/AUDIO)
   - Duration tracking and release date management
@@ -332,20 +305,24 @@
 
 ### Migration History
 - `20250805172112_add_employees_model` - Initial employees table
-- `20250805172417_add_password_to_employees` - Added password field for authentication
+- `20250805172417_add_password_to_employees` - Added password field to employees
+- `20250805200754_add_categories_table` - Added categories table with unique name constraint
 - `20250805200936_add_programs_table` - Added programs table with enums and constraints
 
 ### Database Commands
 ```bash
-# Apply all pending migrations
+# Apply migrations in development
+npx prisma migrate dev
+
+# Apply migrations in production
 npx prisma migrate deploy
-
-# Create new migration after schema changes
-npx prisma migrate dev --name your_migration_name
 
 # Reset database (development only)
 npx prisma migrate reset
 
-# View data in browser
+# Generate Prisma client after schema changes
+npx prisma generate
+
+# Open database GUI
 npx prisma studio
 ```