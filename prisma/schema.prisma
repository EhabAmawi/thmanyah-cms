// This is your Prisma schema file,
// learn more about it in the docs: https://pris.ly/d/prisma-schema

// Looking for ways to speed up your queries, or scale easily with your serverless or edge functions?
// Try Prisma Accelerate: https://pris.ly/cli/accelerate-init

generator client {
  provider = "prisma-client-js"
}

datasource db {
  provider = "postgresql"
  url      = env("DATABASE_URL")
}

model Employee {
  id         Int      @id @default(autoincrement())
  firstName  String   @map("first_name")
  lastName   String   @map("last_name")
  email      String   @unique
  password   String
  phone      String?
  department String?
  position   String?
  salary     Decimal?
  hireDate   DateTime @default(now()) @map("hire_date")
  isActive   Boolean  @default(true) @map("is_active")
  createdAt  DateTime @default(now()) @map("created_at")
  updatedAt  DateTime @updatedAt @map("updated_at")

  @@map("employees")
}

<<<<<<< HEAD
model Category {
  id          Int      @id @default(autoincrement())
  name        String   @unique
  description String?
  isActive    Boolean  @default(true) @map("is_active")
  createdAt   DateTime @default(now()) @map("created_at")
  updatedAt   DateTime @updatedAt @map("updated_at")

  @@map("categories")
=======
model Program {
  id          Int       @id @default(autoincrement())
  name        String    @unique
  description String?
  language    Language  @default(ENGLISH)
  durationSec Int       @map("duration_sec")
  releaseDate DateTime  @map("release_date")
  mediaUrl    String    @map("media_url")
  mediaType   MediaType @default(VIDEO) @map("media_type")
  createdAt   DateTime  @default(now()) @map("created_at")
  updatedAt   DateTime  @updatedAt @map("updated_at")

  @@map("programs")
}

enum MediaType {
  VIDEO
  AUDIO
}

enum Language {
  ENGLISH
  ARABIC
>>>>>>> db32b581
}<|MERGE_RESOLUTION|>--- conflicted
+++ resolved
@@ -31,7 +31,6 @@
   @@map("employees")
 }
 
-<<<<<<< HEAD
 model Category {
   id          Int      @id @default(autoincrement())
   name        String   @unique
@@ -41,7 +40,8 @@
   updatedAt   DateTime @updatedAt @map("updated_at")
 
   @@map("categories")
-=======
+}
+
 model Program {
   id          Int       @id @default(autoincrement())
   name        String    @unique
@@ -65,5 +65,4 @@
 enum Language {
   ENGLISH
   ARABIC
->>>>>>> db32b581
 }